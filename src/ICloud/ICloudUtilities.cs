using System.Diagnostics;
using System.Net.Http;
using System.Text;
using System.Xml.Linq;
using Ical.Net.CalendarComponents;
using Ical.Net.DataTypes;
using Microsoft.Extensions.Logging;

namespace CalendarSync;

public partial class CalendarSyncService
{
	private async Task<Dictionary<string, string>> GetICloudEventsAsync(HttpClient client, string calendarUrl, bool filterBySource)
	{
		var events = new Dictionary<string, string>(StringComparer.OrdinalIgnoreCase);
		var requestBody = "<?xml version=\"1.0\" encoding=\"UTF-8\"?><d:propfind xmlns:d=\"DAV:\" xmlns:cs=\"http://calendarserver.org/ns/\"><d:prop><d:getetag/><cs:getctag/></d:prop></d:propfind>";
		var request = new HttpRequestMessage(new HttpMethod("PROPFIND"), calendarUrl)
		{
			Content = new StringContent(requestBody, Encoding.UTF8, "application/xml")
		};
	request.Headers.Add("Depth", "1");

	try
	{
		var response = await client.SendAsync(request);
		response.EnsureSuccessStatusCode();
		var content = await response.Content.ReadAsStringAsync();
		var document = XDocument.Parse(content);

		XNamespace dav = "DAV:";
		foreach (var responseElement in document.Descendants(dav + "response"))
		{
			var href = responseElement.Element(dav + "href")?.Value;
			var propStat = responseElement.Element(dav + "propstat");
			var prop = propStat?.Element(dav + "prop");
			var etag = prop?.Element(dav + "getetag")?.Value ?? string.Empty;

			if (string.IsNullOrEmpty(href) || !href.EndsWith(".ics", StringComparison.OrdinalIgnoreCase))
			continue;

			var uid = href.Trim('/').Split('/').Last().Replace(".ics", string.Empty, StringComparison.OrdinalIgnoreCase);
			if (filterBySource && !IsManagedUid(uid))
			continue;

			events[uid] = etag;
		}
}
catch (Exception ex)
{
	_logger.LogError(ex, "Failed to parse PROPFIND response.");
	EventRecorder.WriteEntry("iCloud response parse failed", EventLogEntryType.Error);
}

_logger.LogInformation("Parsed {Count} events from PROPFIND response.", events.Count);
return events;
}

<<<<<<< HEAD
private CalendarEvent CreateCalendarEvent(OutlookEventDto appt, string uid)
{
	var summary = appt.Subject ?? "No Subject";
	if (!string.IsNullOrEmpty(_tag))
	summary = $"[{_tag}] {summary}";

	CalDateTime start;
	CalDateTime end;

	var span = appt.EndLocal - appt.StartLocal;
	var isAllDay = appt.StartLocal.TimeOfDay == TimeSpan.Zero && span.TotalHours >= 23 &&
	(appt.EndLocal.TimeOfDay == TimeSpan.Zero || appt.EndLocal.TimeOfDay >= new TimeSpan(23, 59, 0));

	if (isAllDay)
	{
		var startDate = appt.StartLocal.Date;
		var endLocalDate = appt.EndLocal.TimeOfDay == TimeSpan.Zero ? appt.EndLocal.Date : appt.EndLocal.Date.AddDays(1);
		start = new CalDateTime(startDate.Year, startDate.Month, startDate.Day);
		end = new CalDateTime(endLocalDate.Year, endLocalDate.Month, endLocalDate.Day);
	}
else
{
	start = new CalDateTime(appt.StartUtc);
	end = new CalDateTime(appt.EndUtc);
}

var calEvent = new CalendarEvent
{
	Summary = summary,
	Start = start,
	End = end,
	Location = appt.Location ?? string.Empty,
	Uid = uid,
	Description = appt.Body ?? string.Empty,
};

		if (!isAllDay)
		{
			calEvent.Alarms.Add(new Alarm { Action = "DISPLAY", Description = "Reminder", Trigger = new Trigger("-PT10M") });
			if (_config.IncludeSecondReminder)
			{
				calEvent.Alarms.Add(new Alarm { Action = "DISPLAY", Description = "Reminder", Trigger = new Trigger("-PT3M") });
			}
		}

		return calEvent;
}

private HttpClient CreateHttpClient()
{
	var client = new HttpClient();
	client.DefaultRequestHeaders.Authorization = new System.Net.Http.Headers.AuthenticationHeaderValue(
	"Basic", Convert.ToBase64String(Encoding.UTF8.GetBytes($"{_config.ICloudUser}:{_config.ICloudPassword}")));
	client.DefaultRequestHeaders.Add("User-Agent", "CalendarSyncService");
	return client;
}

private bool IsManagedUid(string? uid)
{
	if (string.IsNullOrWhiteSpace(uid))
	return false;

	var normalized = uid.Trim();
	var prefixes = new List<string>();

	if (!string.IsNullOrEmpty(_sourceId))
	prefixes.Add($"{_sourceId}-outlook-");

	prefixes.Add("-outlook-");
	prefixes.Add("outlook-");
=======
	private CalendarEvent CreateCalendarEvent(OutlookEventDto appt, string uid)
		{
			var summary = appt.Subject ?? "No Subject";
			if (!string.IsNullOrEmpty(_tag))
			{
				summary = $"[{_tag}] {summary}";
			}

			CalDateTime start;
			CalDateTime end;

			var isAllDay = DetermineAllDay(appt.StartLocal, appt.EndLocal, appt.IsAllDay);

			if (isAllDay)
			{
				var (startDate, endDate) = GetAllDayDateRange(appt.StartLocal, appt.EndLocal);
				start = new CalDateTime(startDate.Year, startDate.Month, startDate.Day) { IsAllDay = true };
				end = new CalDateTime(endDate.Year, endDate.Month, endDate.Day) { IsAllDay = true };
			}
			else
			{
				start = new CalDateTime(appt.StartUtc) { IsUniversalTime = true };
				end = new CalDateTime(appt.EndUtc) { IsUniversalTime = true };
			}

			var calEvent = new CalendarEvent
			{
				Summary = summary,
				Start = start,
				End = end,
				Location = appt.Location ?? string.Empty,
				Uid = uid,
				Description = appt.Body ?? string.Empty,
			};

			calEvent.IsAllDay = isAllDay;

			if (!isAllDay)
			{
				calEvent.Alarms.Add(new Alarm { Action = AlarmAction.Display, Description = "Reminder", Trigger = new Trigger("-PT10M") });
				calEvent.Alarms.Add(new Alarm { Action = AlarmAction.Display, Description = "Reminder", Trigger = new Trigger("-PT3M") });
			}

			return calEvent;
		}
>>>>>>> 73e3cee7

	private HttpClient CreateHttpClient()
		{
			var client = new HttpClient();
			client.DefaultRequestHeaders.Authorization = new System.Net.Http.Headers.AuthenticationHeaderValue(
			"Basic", Convert.ToBase64String(Encoding.UTF8.GetBytes($"{_config.ICloudUser}:{_config.ICloudPassword}")));
			client.DefaultRequestHeaders.Add("User-Agent", "CalendarSyncService");
			return client;
		}

	private bool IsManagedUid(string? uid)
		{
			if (string.IsNullOrWhiteSpace(uid))
			{
				return false;
			}

			var normalized = uid.Trim();
			var prefixes = new List<string>();

			if (!string.IsNullOrEmpty(_sourceId))
			{
				prefixes.Add($"{_sourceId}-outlook-");
			}

			prefixes.Add("-outlook-");
			prefixes.Add("outlook-");

			foreach (var prefix in prefixes)
			{
				if (normalized.StartsWith(prefix, StringComparison.OrdinalIgnoreCase))
				{
					return true;
				}
			}

			if (!string.IsNullOrEmpty(_sourceId) && normalized.StartsWith($"{_sourceId}-", StringComparison.OrdinalIgnoreCase))
			{
				return true;
			}

			return false;
		}
	}<|MERGE_RESOLUTION|>--- conflicted
+++ resolved
@@ -55,78 +55,6 @@
 return events;
 }
 
-<<<<<<< HEAD
-private CalendarEvent CreateCalendarEvent(OutlookEventDto appt, string uid)
-{
-	var summary = appt.Subject ?? "No Subject";
-	if (!string.IsNullOrEmpty(_tag))
-	summary = $"[{_tag}] {summary}";
-
-	CalDateTime start;
-	CalDateTime end;
-
-	var span = appt.EndLocal - appt.StartLocal;
-	var isAllDay = appt.StartLocal.TimeOfDay == TimeSpan.Zero && span.TotalHours >= 23 &&
-	(appt.EndLocal.TimeOfDay == TimeSpan.Zero || appt.EndLocal.TimeOfDay >= new TimeSpan(23, 59, 0));
-
-	if (isAllDay)
-	{
-		var startDate = appt.StartLocal.Date;
-		var endLocalDate = appt.EndLocal.TimeOfDay == TimeSpan.Zero ? appt.EndLocal.Date : appt.EndLocal.Date.AddDays(1);
-		start = new CalDateTime(startDate.Year, startDate.Month, startDate.Day);
-		end = new CalDateTime(endLocalDate.Year, endLocalDate.Month, endLocalDate.Day);
-	}
-else
-{
-	start = new CalDateTime(appt.StartUtc);
-	end = new CalDateTime(appt.EndUtc);
-}
-
-var calEvent = new CalendarEvent
-{
-	Summary = summary,
-	Start = start,
-	End = end,
-	Location = appt.Location ?? string.Empty,
-	Uid = uid,
-	Description = appt.Body ?? string.Empty,
-};
-
-		if (!isAllDay)
-		{
-			calEvent.Alarms.Add(new Alarm { Action = "DISPLAY", Description = "Reminder", Trigger = new Trigger("-PT10M") });
-			if (_config.IncludeSecondReminder)
-			{
-				calEvent.Alarms.Add(new Alarm { Action = "DISPLAY", Description = "Reminder", Trigger = new Trigger("-PT3M") });
-			}
-		}
-
-		return calEvent;
-}
-
-private HttpClient CreateHttpClient()
-{
-	var client = new HttpClient();
-	client.DefaultRequestHeaders.Authorization = new System.Net.Http.Headers.AuthenticationHeaderValue(
-	"Basic", Convert.ToBase64String(Encoding.UTF8.GetBytes($"{_config.ICloudUser}:{_config.ICloudPassword}")));
-	client.DefaultRequestHeaders.Add("User-Agent", "CalendarSyncService");
-	return client;
-}
-
-private bool IsManagedUid(string? uid)
-{
-	if (string.IsNullOrWhiteSpace(uid))
-	return false;
-
-	var normalized = uid.Trim();
-	var prefixes = new List<string>();
-
-	if (!string.IsNullOrEmpty(_sourceId))
-	prefixes.Add($"{_sourceId}-outlook-");
-
-	prefixes.Add("-outlook-");
-	prefixes.Add("outlook-");
-=======
 	private CalendarEvent CreateCalendarEvent(OutlookEventDto appt, string uid)
 		{
 			var summary = appt.Subject ?? "No Subject";
@@ -172,7 +100,6 @@
 
 			return calEvent;
 		}
->>>>>>> 73e3cee7
 
 	private HttpClient CreateHttpClient()
 		{
