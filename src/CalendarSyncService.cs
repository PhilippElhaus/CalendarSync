--- conflicted
+++ resolved
@@ -901,20 +901,6 @@
 		return results;
 	}
 
-<<<<<<< HEAD
-		private Outlook.Application CreateOutlookApplication(CancellationToken token)
-	{
-		EnsureOutlookProcessReady(token);
-		var existing = TryGetRunningOutlookInstance();
-		if (existing != null)
-		{
-			_logger.LogDebug("Attached to running Outlook instance.");
-			return existing;
-		}
-
-		_logger.LogDebug("No running Outlook instance found, creating new Outlook.Application instance.");
-		return new Outlook.Application();
-=======
 	private Outlook.Application CreateOutlookApplication(CancellationToken token)
 	{
 	EnsureOutlookProcessReady(token);
@@ -927,44 +913,10 @@
 
 	_logger.LogDebug("No running Outlook instance found, creating new Outlook.Application instance.");
 	return new Outlook.Application();
->>>>>>> f2ae1843
 	}
 
 	private Outlook.Application? TryGetRunningOutlookInstance()
 	{
-<<<<<<< HEAD
-		try
-		{
-			var clsid = new Guid("0006F03A-0000-0000-C000-000000000046");
-			var hr = Ole32GetActiveObject(ref clsid, IntPtr.Zero, out var punk);
-			if (hr < 0)
-			{
-				if (hr == unchecked((int)0x800401E3) || hr == unchecked((int)0x80040154))
-				{
-					return null;
-				}
-				Marshal.ThrowExceptionForHR(hr);
-			}
-
-			try
-			{
-				return (Outlook.Application)Marshal.GetObjectForIUnknown(punk);
-			}
-			finally
-			{
-				Marshal.Release(punk);
-			}
-		}
-		catch (Exception ex)
-		{
-			_logger.LogDebug(ex, "Unable to attach to existing Outlook instance.");
-			return null;
-		}
-	}
-
-	[DllImport("ole32.dll")]
-	private static extern int Ole32GetActiveObject(ref Guid rclsid, IntPtr reserved, out IntPtr ppunk);
-=======
 	try
 	{
 	return (Outlook.Application)Marshal.GetActiveObject("Outlook.Application");
@@ -979,7 +931,6 @@
 	return null;
 	}
 	}
->>>>>>> f2ae1843
 
 	private void EnsureOutlookProcessReady(CancellationToken token)
 	{
